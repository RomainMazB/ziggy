# Changelog

All notable changes to this project will be documented in this file.

This project adheres to [Semantic Versioning](https://semver.org/spec/v2.0.0.html), and the format of this changelog is based on [Keep a Changelog](https://keepachangelog.com/en/1.0.0/).

## [Unreleased]

Breaking changes are marked with ⚠️.

**Added**

- Document the `check()` method ([#294](https://github.com/tighten/ziggy/pull/294)) and how to install and use Ziggy via `npm` and over a CDN ([#299](https://github.com/tighten/ziggy/pull/299))
- Add support for [custom scoped route model binding](https://laravel.com/docs/7.x/routing#implicit-binding), e.g. `/users/{user}/posts/{post:slug}` ([#307](https://github.com/tighten/ziggy/pull/307))
- Add support for [implicit route model binding](https://laravel.com/docs/7.x/routing#implicit-binding) ([#315](https://github.com/tighten/ziggy/pull/315))
- Add support for passing parameters to `current()` to check against the current URL in addition to the route name ([#330](https://github.com/tighten/ziggy/pull/330))

**Changed**

- ⚠️ Update `ziggy:generate` output path for Laravel 5.7+ `resources` directory structure, thanks [@Somethingideally](https://github.com/Somethingideally)! ([#269](https://github.com/tighten/ziggy/pull/269))
- ⚠️ Update automatic `id` parameter detection to check for higher priority named route parameters and allow passing `id` as a query parameter ([#301](https://github.com/tighten/ziggy/pull/301))
- ⚠️ Rename the `RoutePayload` class to `Ziggy` and remove its `compile` method in favour of constructing a new instance and calling `->toArray()` or `->toJson()` ([#305](https://github.com/tighten/ziggy/pull/305))
    - Resolve the application router instance internally instead of passing it into the constructor – `new Ziggy(...)` now takes only 2 arguments, `$group` and `$url`
    - Change the default value of `basePort` from `false` to `null`
    - Remove the `getRoutePayload()` methods on the `BladeRouteGenerator` and `CommandRouteGenerator` classes
- ⚠️ Rename all `whitelist` and `blacklist` functionality to `only` and `except` ([#300](https://github.com/tighten/ziggy/pull/300))
- Use Jest instead of Mocha for JS tests ([#309](https://github.com/tighten/ziggy/pull/309))
- Use [microbundle](https://github.com/developit/microbundle) instead of Webpack to build and distribute Ziggy ([#312](https://github.com/tighten/ziggy/pull/312))
- ⚠️ Default Ziggy's `baseUrl` to the value of the `APP_URL` environment variable instead of `url('/')` ([#334](https://github.com/tighten/ziggy/pull/334))
- ⚠️ Allow getting the route name with `current()` when the current URL has a query string ([#330](https://github.com/tighten/ziggy/pull/330))
- ⚠️ Return a literal string from the `route()` function when any arguments are passed to it ([#336](https://github.com/tighten/ziggy/pull/336))
- ⚠️ Rename `namedRoutes` → `routes`, `defaultParameters` → `defaults`, `baseUrl` → `url`, and `basePort` → `port` ([#338](https://github.com/tighten/ziggy/pull/338))
- ⚠️ Make the `filter()` method on the `Ziggy` class return an instance of that class instead of a collection of routes ([#341](https://github.com/tighten/ziggy/pull/341))
- ⚠️ Make the `nameKeyedRoutes()`, `resolveBindings()`, `applyFilters()`, and `group()` methods on the `Ziggy` class, and the `generate()` method on the `CommandRouteGenerator` class, private ([#341](https://github.com/tighten/ziggy/pull/341))
<<<<<<< HEAD
- ⚠️ Encode boolean query parameters as integers ([#345](https://github.com/tighten/ziggy/pull/345))
=======
- ⚠️ Export from `index.js` instead of `route.js` ([#344](https://github.com/tighten/ziggy/pull/344))
>>>>>>> 9ec517c0

**Deprecated**

- Deprecate the `with()` and `check()` methods ([#330](https://github.com/tighten/ziggy/pull/330))

**Removed**

- ⚠️ Remove `Route` Facade macros `Route::only()` and `Route::except()` (previously `Route::whitelist()` and `Route::blacklist()`) ([#306](https://github.com/tighten/ziggy/pull/306))
- ⚠️ Remove the following undocumented public properties and methods from the `Router` class returned by the `route()` function ([#330](https://github.com/tighten/ziggy/pull/330)):
    - `name`, `absolute`, `ziggy`, `urlBuilder`, `template`, `urlParams`, `queryParams`, and `hydrated`
    - `normalizeParams()`, `hydrateUrl()`, `matchUrl()`, `constructQuery()`, `extractParams()`, `parse()`, and `trimParam()`
- ⚠️ Remove the `UrlBuilder` class ([#330](https://github.com/tighten/ziggy/pull/330))
- ⚠️ Remove the `url()` method now that `route(...)` returns a string ([#336](https://github.com/tighten/ziggy/pull/336))
- ⚠️ Remove the `baseDomain` and `baseProtocol` properties on the Ziggy config object ([#337](https://github.com/tighten/ziggy/pull/337))
- ⚠️ Remove the `appendRouteToList()`, `isListedAs()`, `except()`, and `only()` methods from the `Ziggy` class ([#341](https://github.com/tighten/ziggy/pull/341))

**Fixed**

- Fix automatic `id` parameter detection by also excluding routes with an _optional_ `id` parameter (`{id?}`), thanks [@Livijn](https://github.com/Livijn)! ([#263](https://github.com/tighten/ziggy/pull/263))
- Fix port not being added to URL for routes with subdomains ([#293](https://github.com/tighten/ziggy/pull/293))
- Fix getting parameters of routes in apps installed in subfolders ([#302](https://github.com/tighten/ziggy/pull/302))
- Ensure fallback routes are always last, thanks [@davejamesmiller](https://github.com/davejamesmiller)! ([#310](https://github.com/tighten/ziggy/pull/310))

## [0.9.4] - 2020-06-05

**Fixed**

- Fix escaping of `.` characters in the `current()` method, thanks [@davejamesmiller](https://github.com/davejamesmiller)! ([#296](https://github.com/tighten/ziggy/pull/296))

## [0.9.3] - 2020-05-08

**Added**

- Add support for passing a CSP `nonce` attribute to the `@routes` Blade directive to be set on the script tag, thanks [@tminich](https://github.com/tminich)! (#287)

**Changed**

- Improve support for using Ziggy with server-side rendering, thanks [@emielmolenaar](https://github.com/emielmolenaar)! ([#260](https://github.com/tighten/ziggy/pull/260))
- Avoid resolving the Blade compiler unless necessary, thanks [@axlon](https://github.com/axlon)! ([#267](https://github.com/tighten/ziggy/pull/267))
- Use `dist/js/route.js` as the npm package's main target, thanks [@ankurk91](https://github.com/ankurk91) and [@benallfree](https://github.com/benallfree)! ([#276](https://github.com/tighten/ziggy/pull/276))
- Readme and quality-of-life improvements ([#289](https://github.com/tighten/ziggy/pull/289))

**Fixed**

- Ensure Ziggy's assets are always generated in the correct location ([#290](https://github.com/tighten/ziggy/pull/290))

---

For previous changes see the [Releases](https://github.com/tighten/ziggy/releases) page.

[Unreleased]: https://github.com/tighten/ziggy/compare/0.9.4...HEAD
[0.9.4]: https://github.com/tighten/ziggy/compare/0.9.3...0.9.4
[0.9.3]: https://github.com/tighten/ziggy/compare/v0.9.2...0.9.3<|MERGE_RESOLUTION|>--- conflicted
+++ resolved
@@ -32,11 +32,8 @@
 - ⚠️ Rename `namedRoutes` → `routes`, `defaultParameters` → `defaults`, `baseUrl` → `url`, and `basePort` → `port` ([#338](https://github.com/tighten/ziggy/pull/338))
 - ⚠️ Make the `filter()` method on the `Ziggy` class return an instance of that class instead of a collection of routes ([#341](https://github.com/tighten/ziggy/pull/341))
 - ⚠️ Make the `nameKeyedRoutes()`, `resolveBindings()`, `applyFilters()`, and `group()` methods on the `Ziggy` class, and the `generate()` method on the `CommandRouteGenerator` class, private ([#341](https://github.com/tighten/ziggy/pull/341))
-<<<<<<< HEAD
+- ⚠️ Export from `index.js` instead of `route.js` ([#344](https://github.com/tighten/ziggy/pull/344))
 - ⚠️ Encode boolean query parameters as integers ([#345](https://github.com/tighten/ziggy/pull/345))
-=======
-- ⚠️ Export from `index.js` instead of `route.js` ([#344](https://github.com/tighten/ziggy/pull/344))
->>>>>>> 9ec517c0
 
 **Deprecated**
 
