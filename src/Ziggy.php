--- conflicted
+++ resolved
@@ -27,7 +27,7 @@
 
         $this->url = rtrim($url ?? url('/'), '/');
 
-        if (! static::$cache) {
+        if (!static::$cache) {
             static::$cache = $this->nameKeyedRoutes();
         }
 
@@ -104,7 +104,7 @@
             })
             : $this->routes->filter(function ($route, $name) use ($filters, $include) {
                 if ($include === false) {
-                    return ! Str::is($filters, $name);
+                    return !Str::is($filters, $name);
                 }
 
                 foreach ($filters as $pattern) {
@@ -134,22 +134,6 @@
 
         $bindings = $this->resolveBindings($routes->toArray());
 
-<<<<<<< HEAD
-        return $routes->merge($fallbacks)
-            ->map(function ($route) use ($bindings) {
-                return collect($route)->only(['uri', 'methods', 'wheres'])
-                    ->put('domain', $route->domain())
-                    ->put('parameterNames', $route->parameterNames())
-                    ->put('bindings', $bindings[$route->getName()] ?? [])
-                    ->when($middleware = config('ziggy.middleware'), function ($collection) use ($middleware, $route) {
-                        if (is_array($middleware)) {
-                            return $collection->put('middleware', collect($route->middleware())->intersect($middleware)->values()->all());
-                        }
-
-                        return $collection->put('middleware', $route->middleware());
-                    })->filter();
-            });
-=======
         $fallbacks->map(function ($route, $name) use ($routes) {
             $routes->put($name, $route);
         });
@@ -158,6 +142,7 @@
             return collect($route)->only(['uri', 'methods', 'wheres'])
                 ->put('domain', $route->domain())
                 ->put('bindings', $bindings[$route->getName()] ?? [])
+                ->put('parameterNames', $route->parameterNames())
                 ->when($middleware = config('ziggy.middleware'), function ($collection) use ($middleware, $route) {
                     if (is_array($middleware)) {
                         return $collection->put('middleware', collect($route->middleware())->intersect($middleware)->values()->all());
@@ -166,7 +151,6 @@
                     return $collection->put('middleware', $route->middleware());
                 })->filter();
         });
->>>>>>> 7e34b12d
     }
 
     /**
@@ -189,7 +173,9 @@
             'defaults' => method_exists(app('url'), 'getDefaultParameters')
                 ? app('url')->getDefaultParameters()
                 : [],
-            'routes' => $this->applyFilters($this->group)->map(function ($route) { return $route->except('parameterNames'); })->toArray(),
+            'routes' => $this->applyFilters($this->group)->map(function ($route) {
+                return $route->except('parameterNames');
+            })->toArray(),
         ];
     }
 
@@ -222,7 +208,7 @@
             $bindings = [];
 
             foreach ($route->signatureParameters(UrlRoutable::class) as $parameter) {
-                if (! in_array($parameter->getName(), $route->parameterNames())) {
+                if (!in_array($parameter->getName(), $route->parameterNames())) {
                     break;
                 }
 
