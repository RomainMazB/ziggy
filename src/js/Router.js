--- conflicted
+++ resolved
@@ -1,10 +1,5 @@
-<<<<<<< HEAD
-import { parse, stringify } from 'qs';
+import { stringify } from 'qs';
 import Route from './Route.js';
-=======
-import { stringify } from 'qs';
-import Route from './Route';
->>>>>>> d7edf8ee
 
 /**
  * A collection of Laravel routes. This class constitutes Ziggy's main API.
