--- conflicted
+++ resolved
@@ -37,16 +37,10 @@
 };
 
 Router.prototype.constructUrl = function() {
-<<<<<<< HEAD
     var url = this.domain + this.url,
         tags = this.urlParams,
         paramsArrayKey = 0;
 
-=======
-    var tags = typeof this.params !== 'object' ? [this.params] : this.params,
-    paramsArrayKey = 0;
-    var url = this.domain + this.url;
->>>>>>> 22af013c
     return url.replace(
         /\{([^}]+)\}/gi,
         function (tag) {
@@ -66,7 +60,6 @@
         }.bind(this)
     );
 };
-<<<<<<< HEAD
 
 Router.prototype.constructQuery = function() {
     if (Object.keys(this.queryParams).length === 0)
@@ -90,11 +83,9 @@
 Router.prototype.parse = function() {
     this.return = this.constructUrl() + this.constructQuery();
 };
-=======
->>>>>>> 22af013c
 
 var route = function(name, params, absolute) {
     return new Router(name, params, absolute);
 };
 
-if (typeof exports !== 'undefined') { exports.route = route }+if (typeof exports !== 'undefined') { exports.route = route 