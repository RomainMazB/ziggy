--- conflicted
+++ resolved
@@ -1,4 +1,3 @@
-<<<<<<< HEAD
 var Router = function(name, params, absolute) {
     this.name = name;
     this.params = params === undefined ? {} : params;
@@ -21,11 +20,6 @@
 
     return '';
 };
-=======
-var route = function(name, params, absolute) {
-    if (params === undefined) params = {};
-    if (absolute === undefined) absolute = true;
->>>>>>> 8c40e015
 
 Router.prototype.with = function(params) {
     this.params = params;
@@ -44,27 +38,18 @@
     return url.replace(
         /\{([^}]+)\}/gi,
         function (tag) {
-<<<<<<< HEAD
-            var keyName = tag.replace(/\{|\}/gi, '');
+            var keyName = tag.replace(/\{|\}/gi, '').replace(/\?$/, '');
             var key = Array.isArray(tags) ? paramsArrayKey : keyName;
 
             paramsArrayKey++;
-            if (tags[key] === undefined) {
-                throw 'Ziggy Error: "' + keyName + '" key is required for route "' + this.name + '"';
-            }
-            return tags[key].id || tags[key];
-=======
-            var key = Array.isArray(params) ? paramsArrayKey : tag.replace(/\{|\}/gi, '').replace(/\?$/, '');
-            paramsArrayKey++;
-            if (typeof params[key] !== 'undefined') {
-              return params[key].id || params[key];
+            if (typeof tags[key] !== 'undefined') {
+              return tags[key].id || tags[key];
             }
             if (tag.indexOf('?') === -1) {
-              throw 'Ziggy Error: "' + key + '" key is required for route "' + name + '"';
+              throw 'Ziggy Error: "' + keyName + '" key is required for route "' + this.name + '"';
             } else {
               return '';
             }
->>>>>>> 8c40e015
         }
     );
 }
