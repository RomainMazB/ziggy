<?php

namespace Tightenco\Ziggy;

use Illuminate\Console\Command;
use Illuminate\Filesystem\Filesystem;
use Illuminate\Routing\Router;
use Tightenco\Ziggy\BladeRouteGenerator;
use Tightenco\Ziggy\RoutePayload;

class CommandRouteGenerator extends Command
{
    protected $signature = 'ziggy:generate {path=./resources/assets/js/ziggy.js} {--url=/} {--group=}';

    protected $description = 'Generate js file for including in build process';

    protected $baseUrl;
    protected $baseProtocol;
    protected $baseDomain;
    protected $basePort;
    protected $router;

    public function __construct(Router $router, Filesystem $files)
    {
        parent::__construct();

        $this->router = $router;
        $this->files = $files;
    }

    public function handle()
    {
        $path = $this->argument('path');
        $group = $this->option('group');

        $generatedRoutes = $this->generate($group);

        $this->makeDirectory($path);

<<<<<<< HEAD
        $this->files->put($path, $generatedRoutes);

=======
        $this->files->put(base_path($path), $generatedRoutes);
        
>>>>>>> e03198fb
        $this->info('File generated!');
    }

    public function generate($group = false)
    {
        $this->prepareDomain();

        $json = $this->getRoutePayload($group)->toJson();

        $defaultParameters = method_exists(app('url'), 'getDefaultParameters') ? json_encode(app('url')->getDefaultParameters()) : '[]';

        return <<<EOT
    var Ziggy = {
        namedRoutes: $json,
        baseUrl: '{$this->baseUrl}',
        baseProtocol: '{$this->baseProtocol}',
        baseDomain: '{$this->baseDomain}',
        basePort: {$this->basePort},
        defaultParameters: $defaultParameters
    };

    if (typeof window !== 'undefined' && typeof window.Ziggy !== 'undefined') {
        for (var name in window.Ziggy.namedRoutes) {
            Ziggy.namedRoutes[name] = window.Ziggy.namedRoutes[name];
        }
    }

    export {
        Ziggy
    }

EOT;
    }

    private function prepareDomain()
    {
        $url = url($this->option('url'));
        $parsedUrl = parse_url($url);

        $this->baseUrl = $url . '/';
        $this->baseProtocol = array_key_exists('scheme', $parsedUrl) ? $parsedUrl['scheme'] : 'http';
        $this->baseDomain = array_key_exists('host', $parsedUrl) ? $parsedUrl['host'] : '';
        $this->basePort = array_key_exists('port', $parsedUrl) ? $parsedUrl['port'] : 'false';
    }

    public function getRoutePayload($group = false)
    {
        return RoutePayload::compile($this->router, $group);
    }

    protected function makeDirectory($path)
    {
        if (! $this->files->isDirectory(dirname(base_path($path)))) {
            $this->files->makeDirectory(dirname(base_path($path)), 0777, true, true);
        }
        return $path;
    }
}<|MERGE_RESOLUTION|>--- conflicted
+++ resolved
@@ -37,13 +37,8 @@
 
         $this->makeDirectory($path);
 
-<<<<<<< HEAD
-        $this->files->put($path, $generatedRoutes);
-
-=======
         $this->files->put(base_path($path), $generatedRoutes);
         
->>>>>>> e03198fb
         $this->info('File generated!');
     }
 
