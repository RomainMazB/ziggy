--- conflicted
+++ resolved
@@ -4,11 +4,8 @@
 
 use Illuminate\Console\Command;
 use Illuminate\Filesystem\Filesystem;
-<<<<<<< HEAD
-=======
-use Tightenco\Ziggy\Output\File;
-use Tightenco\Ziggy\Ziggy;
->>>>>>> d7edf8ee
+use Tighten\Ziggy\Output\File;
+use Tighten\Ziggy\Ziggy;
 
 class CommandRouteGenerator extends Command
 {
@@ -39,27 +36,7 @@
         $this->info('File generated!');
     }
 
-<<<<<<< HEAD
-    private function generate($group = false)
-    {
-        $payload = (new Ziggy($group, $this->option('url') ? url($this->option('url')) : null))->toJson();
-
-        return <<<JAVASCRIPT
-const Ziggy = {$payload};
-
-if (typeof window !== 'undefined' && typeof window.Ziggy !== 'undefined') {
-    Object.assign(Ziggy.routes, window.Ziggy.routes);
-}
-
-export { Ziggy };
-
-JAVASCRIPT;
-    }
-
     private function makeDirectory($path)
-=======
-    protected function makeDirectory($path)
->>>>>>> d7edf8ee
     {
         if (! $this->files->isDirectory(dirname(base_path($path)))) {
             $this->files->makeDirectory(dirname(base_path($path)), 0755, true, true);
