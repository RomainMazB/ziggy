--- conflicted
+++ resolved
@@ -1,10 +1,6 @@
 {
     "name": "ziggy-js",
-<<<<<<< HEAD
     "version": "2.0.0-alpha.0",
-=======
-    "version": "1.4.3",
->>>>>>> ffeff44d
     "description": "Use your Laravel named routes in JavaScript.",
     "keywords": [
         "laravel",
@@ -52,11 +48,7 @@
         "regex": "^_(?!query)"
     },
     "dependencies": {
-<<<<<<< HEAD
-        "qs": "~6.9.0"
-=======
         "qs": "~6.9.7"
->>>>>>> ffeff44d
     },
     "devDependencies": {
         "babel-preset-power-assert": "^3.0.0",
