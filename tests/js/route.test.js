--- conflicted
+++ resolved
@@ -1121,14 +1121,9 @@
     });
 
     test('can get the current route name without window', () => {
-<<<<<<< HEAD
-        (global as any).Ziggy = undefined;
-        delete (global as any).window;
-=======
         global.Ziggy = undefined;
         const oldWindow = global.window;
         delete global.window;
->>>>>>> f2b43c03
 
         const config: Config = {
             url: 'https://ziggy.dev',
