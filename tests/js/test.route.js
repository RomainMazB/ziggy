let assert = require('assert');
let axios = require('axios');
let moxios = require('moxios');

import route from '../../src/js/route.js';

global.Ziggy = {
    namedRoutes: {
        'translateTeam.user.show': {
            uri: '{locale}/users/{id}',
            methods: ['GET', 'HEAD'],
            domain: '{team}.myapp.dev'
        },
        'translateEvents.venues.show': {
            uri: '{locale}/events/{event}/venues/{venue}',
            methods: ['GET', 'HEAD'],
            domain: null
        },
        'translatePosts.index': {
            uri: '{locale}/posts',
            methods: ['GET', 'HEAD'],
            domain: null
        },
        'translatePosts.show': {
            uri: '{locale}/posts/{id}',
            methods: ['GET', 'HEAD'],
            domain: null
        },
        home: {
            uri: '/',
            methods: ['GET', 'HEAD'],
            domain: null
        },
        'team.user.show': {
            uri: 'users/{id}',
            methods: ['GET', 'HEAD'],
            domain: '{team}.myapp.dev'
        },
        'posts.index': {
            uri: 'posts',
            methods: ['GET', 'HEAD'],
            domain: null
        },
        'posts.update': {
            uri: 'posts/{post}',
            methods: ['PUT'],
            domain: null
        },
        'posts.show': {
            uri: 'posts/{post}',
            methods: ['GET', 'HEAD'],
            domain: null
        },
        'posts.store': {
            uri: 'posts',
            methods: ['POST'],
            domain: null
        },
        'posts.destroy': {
            uri: 'posts/{id}',
            methods: ['DELETE'],
            domain: null
        },
        'events.venues.show': {
            uri: 'events/{event}/venues/{venue}',
            methods: ['GET', 'HEAD'],
            domain: null
        },
        'events.venues.index': {
            uri: 'events/{event}/venues',
            methods: ['GET', 'HEAD'],
            domain: null
        },
        optional: {
            uri: 'optional/{id}/{slug?}',
            methods: ['GET', 'HEAD'],
            domain: null
        },
        withOptionalFilter: {
            uri: 'stuff/{filter?}',
            methods: ['GET', 'HEAD'],
            domain: null
        },
        'conversations.show': {
            uri:
                'subscribers/{subscriber}/conversations/{type}/{conversation_id?}',
            methods: ['GET', 'HEAD'],
            domain: null
        },
<<<<<<< HEAD
        'products.show': {
            uri: '{country?}/{language?}/products/{id}',
            methods: ['GET', 'HEAD'],
            domain: null
        },
=======
        optionalId: {
            uri: 'optionalId/{type}/{id?}',
            methods: ['GET', 'HEAD'],
            domain: null
        }
>>>>>>> 5b751747
    },
    baseUrl: 'http://myapp.dev/',
    baseProtocol: 'http',
    baseDomain: 'myapp.dev',
    basePort: false,
    defaultParameters: {
        locale: 'en'
    }
};

describe('route()', function() {
    it('Should return URL when run without params on a route without params', function() {
        assert.equal('http://myapp.dev/posts', route('posts.index'));
    });

    it('Can handle routing for apps in a subfolder', function() {
        let orgBaseUrl = Ziggy.baseUrl;
        let orgBaseDomain = Ziggy.baseDomain;
        let orgWindow = global.window;

        global.Ziggy.baseUrl = 'http://domain.com/subfolder/';
        global.Ziggy.baseDomain = 'domain.com';

        global.window = {
            location: {
                href: 'http://domain.com/subfolder/ph/en/products/4',
                hostname: 'domain.com',
                pathname: '/subfolder/ph/en/products/4',
            },
        };

        assert.deepStrictEqual(route().params, { country: 'ph', language: 'en', id: '4' });

        global.Ziggy.baseUrl = orgBaseUrl;
        global.Ziggy.baseDomain = orgBaseDomain;
        global.window = orgWindow;
    });

    it('Should return URL when run without params on a route without params , with default params', function() {
        assert.equal(
            'http://myapp.dev/en/posts',
            route('translatePosts.index')
        );
    });

    it('Should return URL when when passed the url() method', function() {
        assert.equal('http://myapp.dev/posts', route('posts.index').url());
    });

    it('Should return URL when when passed the url() method with default params', function() {
        assert.equal(
            'http://myapp.dev/en/posts',
            route('translatePosts.index').url()
        );
    });

    it('Should return URL without domain when passing false into absolute param.', function() {
        assert.equal('/posts', route('posts.index', [], false));
    });

    it('Should not fail when optional parameters are provided a value', function() {
        assert.equal(
            '/subscribers/123/conversations/email/1234',
            route(
                'conversations.show',
                {
                    type: 'email',
                    subscriber: 123,
                    conversation_id: 1234
                },
                false
            )
        );
    });

    it('Should not fail when an absolute url with optional parameters are provided a value', function() {
        assert.equal(
            'http://myapp.dev/subscribers/123/conversations/email/1234',
            route('conversations.show', {
                type: 'email',
                subscriber: 123,
                conversation_id: 1234
            })
        );
    });

    // FAIL
    it('Should return URL without domain when passing false into absolute param , with default params.', function() {
        assert.equal('/en/posts', route('translatePosts.index', [], false));
    });

    it('Should allow parameters other than default to be passed as query params', function() {
        assert.equal(
            'http://myapp.dev/en/posts?someOtherKey=123',
            route('translatePosts.index', { someOtherKey: 123 })
        );
    });

    it('Should return missing params error when run with missing params on a route with required params', function() {
        assert.throws(function() {
            route('posts.show').toString();
        }, /'post' key is required/);
    });

    it('Should return missing params error when run with missing default params on a route with required default params', function() {
        let defaultParameters = Ziggy.defaultParameters;
        global.Ziggy.defaultParameters = [];
        assert.throws(function() {
            route('translatePosts.index').toString();
        }, /'locale' key is required/);
        global.Ziggy.defaultParameters = defaultParameters;
    });

    it('Should not use array filter property as default parameter for "filter"', function() {
        let defaultParameters = global.Ziggy.defaultParameters;
        global.Ziggy.defaultParameters = [];
        assert.equal(
            'http://myapp.dev/stuff',
            route('withOptionalFilter')
        );
        global.Ziggy.defaultParameters = defaultParameters;
    });

    it('Should return missing params error when run with missing params on a route with required params and default params', function() {
        assert.throws(function() {
            route('translatePosts.show').toString();
        }, /'id' key is required/);
    });

    it('Should return URL when run with single non-array/object param on a route with required params', function() {
        assert.equal('http://myapp.dev/posts/1', route('posts.show', 1));
        assert.equal('http://myapp.dev/posts/1', route('posts.show').with(1));
    });

    it('Should return URL when run with single non-array/object param on a route with required params and default params', function() {
        assert.equal(
            'http://myapp.dev/en/posts/1',
            route('translatePosts.show', 1)
        );
        assert.equal(
            'http://myapp.dev/en/posts/1',
            route('translatePosts.show').with(1)
        );
    });

    it('Should return URL when run with single object param on a route with required params', function() {
        assert.equal(
            'http://myapp.dev/posts/1',
            route('posts.show', { id: 1 })
        );
        assert.equal(
            'http://myapp.dev/posts/1',
            route('posts.show').with({ id: 1 })
        );
    });

    it('Should return URL when run with single object param on a route with optional params', function() {
        assert.equal(
            route('optionalId', { type: 'model', id: 1 }),
            'http://myapp.dev/optionalId/model/1'
        );
    });

    it('Should return URL when run with multiple object params on a route with required params', () => {
        assert.equal(
            'http://myapp.dev/events/1/venues/2',
            route('events.venues.show', [
                { id: 1, title: 'Event' },
                { id: 2, title: 'Venue' }
            ])
        );
    });

    it('Should return URL when run with single object param on a route with required params and default params', function() {
        assert.equal(
            'http://myapp.dev/en/posts/1',
            route('translatePosts.show', { id: 1 })
        );
        assert.equal(
            'http://myapp.dev/en/posts/1',
            route('translatePosts.show').with({ id: 1 })
        );
    });

    it('Should return URL when run with single array param on a route with required params', function() {
        assert.equal('http://myapp.dev/posts/1', route('posts.show', [1]));
        assert.equal('http://myapp.dev/posts/1', route('posts.show').with([1]));
    });

    it('Should return URL when run with single array param on a route with required params and default params', function() {
        assert.equal(
            'http://myapp.dev/en/posts/1',
            route('translatePosts.show', [1])
        );
        assert.equal(
            'http://myapp.dev/en/posts/1',
            route('translatePosts.show').with([1])
        );
    });

    it('Should return URL when run with multiple object params on a route with required params', function() {
        assert.equal(
            'http://myapp.dev/events/1/venues/2',
            route('events.venues.show', { event: 1, venue: 2 })
        );
        assert.equal(
            'http://myapp.dev/events/1/venues/2',
            route('events.venues.show').with({ event: 1, venue: 2 })
        );
    });

    it('Should return URL when run with multiple object params on a route with required params and default params', function() {
        assert.equal(
            'http://myapp.dev/en/events/1/venues/2',
            route('translateEvents.venues.show', { event: 1, venue: 2 })
        );
        assert.equal(
            'http://myapp.dev/en/events/1/venues/2',
            route('translateEvents.venues.show').with({ event: 1, venue: 2 })
        );
    });

    it('Should return URL when run with multiple array params on a route with required params', function() {
        assert.equal(
            'http://myapp.dev/events/1/venues/2',
            route('events.venues.show', [1, 2])
        );
        assert.equal(
            'http://myapp.dev/events/1/venues/2',
            route('events.venues.show').with([1, 2])
        );
    });

    it('Should return URL when run with multiple array params on a route with required params and default params', function() {
        assert.equal(
            'http://myapp.dev/en/events/1/venues/2',
            route('translateEvents.venues.show', [1, 2])
        );
        assert.equal(
            'http://myapp.dev/en/events/1/venues/2',
            route('translateEvents.venues.show').with([1, 2])
        );
    });

    it('Should return URL when run with whole object params on a route with required params', function() {
        let event = { id: 1, name: 'World Series' };
        let venue = { id: 2, name: 'Rogers Centre' };

        assert.equal(
            'http://myapp.dev/events/1/venues/2',
            route('events.venues.show', [event, venue])
        );
        assert.equal(
            'http://myapp.dev/events/1/venues/2',
            route('events.venues.show').with([event, venue])
        );
    });

    it('Should return URL when run with whole object params on a route with required params and default params', function() {
        let event = { id: 1, name: 'World Series' };
        let venue = { id: 2, name: 'Rogers Centre' };

        assert.equal(
            'http://myapp.dev/en/events/1/venues/2',
            route('translateEvents.venues.show', [event, venue])
        );
        assert.equal(
            'http://myapp.dev/en/events/1/venues/2',
            route('translateEvents.venues.show').with([event, venue])
        );
    });

    it('Should return URL when run with some whole object params on a route with required params', function() {
        let venue = { id: 2, name: 'Rogers Centre' };

        assert.equal(
            'http://myapp.dev/events/1/venues/2',
            route('events.venues.show', [1, venue])
        );
        assert.equal(
            'http://myapp.dev/events/1/venues/2',
            route('events.venues.show').with([1, venue])
        );
    });

    it('Should return URL when run with some whole object params on a route with required params and default params', function() {
        let venue = { id: 2, name: 'Rogers Centre' };

        assert.equal(
            'http://myapp.dev/en/events/1/venues/2',
            route('translateEvents.venues.show', [1, venue])
        );
        assert.equal(
            'http://myapp.dev/en/events/1/venues/2',
            route('translateEvents.venues.show').with([1, venue])
        );
    });

    it('Should return correct URL when run with params on a route with required domain params', function() {
        assert.equal(
            'http://tighten.myapp.dev/users/1',
            route('team.user.show', { team: 'tighten', id: 1 })
        );
        assert.equal(
            'http://tighten.myapp.dev/users/1',
            route('team.user.show').with({ team: 'tighten', id: 1 })
        );
    });

    it('Should return correct URL when run with params and default params on a route with required domain params', function() {
        assert.equal(
            'http://tighten.myapp.dev/en/users/1',
            route('translateTeam.user.show', { team: 'tighten', id: 1 })
        );
        assert.equal(
            'http://tighten.myapp.dev/en/users/1',
            route('translateTeam.user.show').with({ team: 'tighten', id: 1 })
        );
    });

    it('Should return base url if path is "/"', function() {
        assert.equal('http://myapp.dev/', route('home'));
    });

    it('Should make an axios call when a route() is passed', function() {
        moxios.install();

        moxios.stubRequest('http://myapp.dev/posts/1', {
            status: 200,
            responseText: 'Worked!'
        });

        axios
            .get(route('posts.show', 1))
            .then(function(response) {
                assert.equal(200, response.status);
            })
            .catch(function(error) {
                throw error;
            });

        moxios.uninstall();
    });

    it('Should make an axios call when a route() and params are passed', function() {
        moxios.install();

        moxios.stubRequest('http://myapp.dev/posts/1', {
            status: 200,
            responseText: 'Worked!'
        });

        axios
            .get(route('posts.index'), {
                page: 2,
                params: { thing: 'thing' }
            })
            .then(function(response) {
                assert.equal(200, response.status);
            })
            .catch(function(error) {
                console.log(error);
                assert.equal(true, false);
            });

        moxios.uninstall();
    });

    it('Should skip the optional parameter `slug`', function() {
        assert.equal(
            route('optional', { id: 123 }),
            'http://myapp.dev/optional/123'
        );
    });

    it('Should skip the optional parameter `slug` when null', function() {
        assert.equal(
            route('optional', { id: 123, slug: null }),
            'http://myapp.dev/optional/123'
        );
    });

    it('Should accept the optional parameter `slug`', function() {
        assert.equal(
            route('optional', { id: 123, slug: 'news' }),
            'http://myapp.dev/optional/123/news'
        );
    });

    it('Should return an error if route is not found in the route list', function() {
        assert.throws(function() {
            route('unknown-route').toString();
        }, /route 'unknown-route' is not found in the route list/);
    });

    it('Should accept queryString params as keyed values in param object', function() {
        assert.equal(
            'http://myapp.dev/events/1/venues/2?search=rogers&page=2',
            route('events.venues.show', {
                event: 1,
                venue: 2,
                search: 'rogers',
                page: 2
            })
        );
    });

    it('Should accept queryString params as keyed values in withQuery object', function() {
        let router = route('events.venues.show', [1, 2]).withQuery({
            search: 'rogers',
            page: 2
        });
        assert.equal(
            router,
            'http://myapp.dev/events/1/venues/2?search=rogers&page=2'
        );
    });

    it('Should return URL with port when run without params on a route without params', function() {
        let orgBaseUrl = Ziggy.baseUrl;
        let orgBaseDomain = Ziggy.baseDomain;
        let orgBasePort = Ziggy.basePort;

        global.Ziggy.baseUrl = 'http://myapp.dev:81/';
        global.Ziggy.baseDomain = 'myapp.dev';
        global.Ziggy.basePort = 81;

        assert.equal('http://myapp.dev:81/posts', route('posts.index'));

        global.Ziggy.baseUrl = orgBaseUrl;
        global.Ziggy.baseDomain = orgBaseDomain;
        global.Ziggy.basePort = orgBasePort;
    });

    it('Should return correct URL with port when run with params on a route with required domain params', function() {
        let orgBaseUrl = Ziggy.baseUrl;
        let orgBaseDomain = Ziggy.baseDomain;
        let orgBasePort = Ziggy.basePort;

        global.Ziggy.baseUrl = 'http://myapp.dev:81/';
        global.Ziggy.baseDomain = 'myapp.dev';
        global.Ziggy.basePort = 81;

        assert.equal(
            'http://tighten.myapp.dev:81/users/1',
            route('team.user.show', { team: 'tighten', id: 1 })
        );
        assert.equal(
            'http://tighten.myapp.dev:81/users/1',
            route('team.user.show').with({ team: 'tighten', id: 1 })
        );

        global.Ziggy.baseUrl = orgBaseUrl;
        global.Ziggy.baseDomain = orgBaseDomain;
        global.Ziggy.basePort = orgBasePort;
    });

    it('Should return correct route name for current() and respond accurately when queried.', function() {
        let orgBaseUrl = Ziggy.baseUrl;
        let orgBaseDomain = Ziggy.baseDomain;
        let orgBasePort = Ziggy.basePort;

        global.Ziggy.baseUrl = 'http://myapp.dev:81/';
        global.Ziggy.baseDomain = 'myapp.dev';
        global.Ziggy.basePort = 81;

        global.window = {
            location: {
                hostname: 'myapp.dev',
                pathname: '/events/1/venues/2',
                port: '81',
                protocol: 'http:'
            }
        };

        assert.equal('events.venues.show', route().current());

        assert.equal(true, route().current('events.venues.show'));

        assert.equal(false, route().current('events.venues.index'));

        assert.equal(true, route().current('events.venues.*'));

        assert.equal(false, route().current('events.users.*'));

        assert.equal(true, route().current('events.*.show'));

        assert.equal(true, route().current('*.venues.show'));

        assert.equal(false, route().current('*.users.show'));

        assert.equal(false, route().current('events'));

        assert.equal(true, route().current('events.*'));

        assert.equal(false, route().current('show'));

        global.Ziggy.baseUrl = orgBaseUrl;
        global.Ziggy.baseDomain = orgBaseDomain;
        global.Ziggy.basePort = orgBasePort;
    });

    it('Should return correct route name for current() when a route has does not have optional parameters.', function() {
        let orgBaseUrl = Ziggy.baseUrl;
        let orgBaseDomain = Ziggy.baseDomain;
        let orgBasePort = Ziggy.basePort;

        global.Ziggy.baseUrl = 'http://myapp.dev:81/';
        global.Ziggy.baseDomain = 'myapp.dev';
        global.Ziggy.basePort = 81;

        global.window = {
            location: {
                hostname: 'myapp.dev',
                pathname: '/optional/1',
                port: '81',
                protocol: 'http:'
            }
        };

        assert.equal(true, route().current('optional'));

        global.Ziggy.baseUrl = orgBaseUrl;
        global.Ziggy.baseDomain = orgBaseDomain;
        global.Ziggy.basePort = orgBasePort;
    });

    it('Should return correct route name for current() when a route has optional parameters.', function() {
        let orgBaseUrl = Ziggy.baseUrl;
        let orgBaseDomain = Ziggy.baseDomain;
        let orgBasePort = Ziggy.basePort;

        global.Ziggy.baseUrl = 'http://myapp.dev:81/';
        global.Ziggy.baseDomain = 'myapp.dev';
        global.Ziggy.basePort = 81;

        global.window = {
            location: {
                hostname: 'myapp.dev',
                pathname: '/optional/1/2',
                port: '81',
                protocol: 'http:'
            }
        };

        assert.equal(true, route().current('optional'));

        global.Ziggy.baseUrl = orgBaseUrl;
        global.Ziggy.baseDomain = orgBaseDomain;
        global.Ziggy.basePort = orgBasePort;
    });

    it('Should return correct route name for current() when a route responds to multiple request methods.', function() {
        let orgBaseUrl = Ziggy.baseUrl;
        let orgBaseDomain = Ziggy.baseDomain;
        let orgBasePort = Ziggy.basePort;

        global.Ziggy.baseUrl = 'http://myapp.dev:81/';
        global.Ziggy.baseDomain = 'myapp.dev';
        global.Ziggy.basePort = 81;

        global.window = {
            location: {
                hostname: 'myapp.dev',
                pathname: '/posts/1',
                port: '81',
                protocol: 'http:'
            }
        };

        assert.equal('posts.show', route().current());

        assert.equal(false, route().current('posts.update'));

        global.Ziggy.baseUrl = orgBaseUrl;
        global.Ziggy.baseDomain = orgBaseDomain;
        global.Ziggy.basePort = orgBasePort;
    });

    it('Should respond "true" on route().current() regardless of trailing slashes or query variables.', function() {
        let orgBaseUrl = Ziggy.baseUrl;
        let orgBaseDomain = Ziggy.baseDomain;
        let orgBasePort = Ziggy.basePort;

        global.Ziggy.baseUrl = 'http://myapp.dev:81/';
        global.Ziggy.baseDomain = 'myapp.dev';
        global.Ziggy.basePort = 81;

        global.window = {
            location: {
                hostname: 'myapp.dev',
                pathname: '/events/1/venues/',
                port: '81',
                protocol: 'http:'
            }
        };

        assert.equal('events.venues.index', route().current());

        global.Ziggy.baseUrl = orgBaseUrl;
        global.Ziggy.baseDomain = orgBaseDomain;
        global.Ziggy.basePort = orgBasePort;
    });

    it('Should be able check if a certain route exists and return a boolean.', function() {
        assert.equal(true, route().check('posts.show'));

        assert.equal(false, route().check('non.existing.route'));
    })

    it('Should still work if paths are appended to baseUrl.', function() {
        let orgBaseUrl = Ziggy.baseUrl;
        global.Ziggy.baseUrl = 'http://test.thing/ab/cd/';

        assert.equal(
            'http://test.thing/ab/cd/events/1/venues',
            route('events.venues.index', 1)
        );

        global.Ziggy.baseUrl = orgBaseUrl;
    });

    it('Should URL encode path params.', function() {
        let orgBaseUrl = Ziggy.baseUrl;
        global.Ziggy.baseUrl = 'http://test.thing/ab/cd/';

        assert.equal(
            'http://test.thing/ab/cd/events/Fun%26Games/venues',
            route('events.venues.index', { event: 'Fun&Games' }).url()
        );

        global.Ziggy.baseUrl = orgBaseUrl;
    });

    it('Should accept an array as a query param and index it.', function() {
        assert.equal(
            route('events.venues.index', {
                event: 'test',
                guests: ['a', 'b', 'c']
            }),
            'http://myapp.dev/events/test/venues?guests[0]=a&guests[1]=b&guests[2]=c'
        );
    });

    it('Should URL encode query params.', function() {
        let orgBaseUrl = Ziggy.baseUrl;
        global.Ziggy.baseUrl = 'http://test.thing/ab/cd/';

        assert.equal(
            'http://test.thing/ab/cd/events/Fun%26Games/venues?location=Brews%26Clues',
            route('events.venues.index', {
                event: 'Fun&Games',
                location: 'Brews&Clues'
            }).url()
        );

        global.Ziggy.baseUrl = orgBaseUrl;
    });

    it('Should not pass query param if its value is null', function() {
        assert.equal(
            'http://myapp.dev/posts?filled=filling',
            route('posts.index', { filled: 'filling', empty: null }).url()
        );
    });

    it('Should pass param if its value is zero', function() {
        assert.equal(
            'http://myapp.dev/posts/0',
            route('posts.update', 0).url()
        );
    });

    it('Should allow route().current() regardless of protocol', function() {
        let orgBaseUrl = Ziggy.baseUrl;
        let orgBaseDomain = Ziggy.baseDomain;
        let orgBasePort = Ziggy.basePort;

        global.Ziggy.baseUrl = 'http://myapp.dev:81/';
        global.Ziggy.baseDomain = 'myapp.dev';
        global.Ziggy.basePort = 81;

        global.window = {
            location: {
                hostname: 'myapp.dev',
                pathname: '/events/1/venues/',
                port: '81',
                protocol: ''
            }
        };

        assert.equal('events.venues.index', route().current());

        global.Ziggy.baseUrl = orgBaseUrl;
        global.Ziggy.baseDomain = orgBaseDomain;
        global.Ziggy.basePort = orgBasePort;
    });

    it('Should still work if I pass in a custom Ziggy object', function() {
        const customZiggy = {
            namedRoutes: {
                'tightenDev.packages.index': {
                    uri: 'tightenDev/{dev}/packages',
                    methods: ['GET', 'HEAD'],
                    domain: null
                }
            },
            baseUrl: 'http://notYourAverage.dev/',
            baseProtocol: 'http',
            baseDomain: 'notYourAverage.dev',
            basePort: false,
            defaultParameters: {
                locale: 'en'
            }
        };

        assert.equal(
            'http://notYourAverage.dev/tightenDev/1/packages',
            route(
                'tightenDev.packages.index',
                { dev: 1 },
                true,
                customZiggy
            ).url()
        );
    });

    it('Should allow route().current() when there is no global Ziggy object', function() {
        const orgZiggy = global.Ziggy;

        global.Ziggy = undefined;

        global.window = {
            location: {
                hostname: 'myapp.dev',
                pathname: '/events/',
                protocol: ''
            }
        };

        const customZiggy = {
            namedRoutes: {
                'events.index': {
                    uri: 'events',
                    methods: ['GET', 'HEAD'],
                    domain: null
                }
            },
            baseUrl: 'http://myapp.dev/',
            baseProtocol: 'http',
            baseDomain: 'myapp.dev',
            basePort: false
        };

        assert.equal(
            'events.index',
            route(undefined, undefined, undefined, customZiggy).current()
        );

        global.Ziggy = orgZiggy;
    });

    it('Should remove all curly brackets and question marks from a dynamic parameter', function() {
        assert(route().trimParam('optional'), 'optional');

        assert(route().trimParam('{id}'), 'id');

        assert(route().trimParam('{slug?}'), 'slug');
    });

    it('Should extract dynamic params from a URI based on a given template and delimiter', function() {
        assert.deepStrictEqual(route().extractParams('', '', '/'), {});

        assert.deepStrictEqual(
            route().extractParams('posts', 'posts', '/'),
            {}
        );

        assert.deepStrictEqual(
            route().extractParams('users/1', 'users/{id}', '/'),
            { id: '1' }
        );

        assert.deepStrictEqual(
            route().extractParams(
                'events/1/venues/2',
                'events/{event}/venues/{venue}',
                '/'
            ),
            { event: '1', venue: '2' }
        );

        assert.deepStrictEqual(
            route().extractParams('optional/123', 'optional/{id}/{slug?}', '/'),
            { id: '123' }
        );

        assert.deepStrictEqual(
            route().extractParams(
                'optional/123/news',
                'optional/{id}/{slug?}',
                '/'
            ),
            { id: '123', slug: 'news' }
        );

        assert.deepStrictEqual(
            route().extractParams('tighten.myapp.dev', '{team}.myapp.dev', '.'),
            { team: 'tighten' }
        );
    });

    it('Should combine dynamic params from the domain and the URI', function() {
        global.window.location.href = 'http://tighten.myapp.dev/users/1';
        global.window.location.hostname = 'tighten.myapp.dev';
        global.window.location.pathname = '/users/1';

        assert.deepStrictEqual(route().params, { team: 'tighten', id: '1' });

        global.window.location.href = 'http://' + global.Ziggy.baseDomain + '/posts/1';
        global.window.location.hostname = global.Ziggy.baseDomain;
        global.window.location.pathname = '/posts/1';

        assert.deepStrictEqual(route().params, { post: '1' });

        global.window.location.href = 'http://myapp.dev/events/1/venues/2';
        global.window.location.pathname = '/events/1/venues/2';

        assert.deepStrictEqual(route().params, { event: '1', venue: '2' });
    });
});<|MERGE_RESOLUTION|>--- conflicted
+++ resolved
@@ -87,19 +87,16 @@
             methods: ['GET', 'HEAD'],
             domain: null
         },
-<<<<<<< HEAD
+        optionalId: {
+            uri: 'optionalId/{type}/{id?}',
+            methods: ['GET', 'HEAD'],
+            domain: null
+        },
         'products.show': {
             uri: '{country?}/{language?}/products/{id}',
             methods: ['GET', 'HEAD'],
             domain: null
         },
-=======
-        optionalId: {
-            uri: 'optionalId/{type}/{id?}',
-            methods: ['GET', 'HEAD'],
-            domain: null
-        }
->>>>>>> 5b751747
     },
     baseUrl: 'http://myapp.dev/',
     baseProtocol: 'http',
