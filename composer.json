--- conflicted
+++ resolved
@@ -22,11 +22,7 @@
         "laravel/framework": ">=5.4"
     },
     "require-dev": {
-<<<<<<< HEAD
-        "orchestra/testbench": ">=3.5.0",
-=======
         "orchestra/testbench": "^3.0 || ^4.0 || ^5.0 || ^6.0 || ^7.0",
->>>>>>> ffeff44d
         "phpunit/phpunit": "^6.0 || ^7.0 || ^8.0 || ^9.0"
     },
     "autoload": {
