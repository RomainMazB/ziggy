--- conflicted
+++ resolved
@@ -24,7 +24,6 @@
         }
     ],
     "require": {
-<<<<<<< HEAD
         "php": ">=8.1",
         "ext-json": "*",
         "laravel/framework": ">=8.0"
@@ -32,15 +31,6 @@
     "require-dev": {
         "orchestra/testbench": "^6.0 || ^7.0 || ^8.0 || ^9.0",
         "phpunit/phpunit": "^9.5 || ^10.3"
-=======
-        "php": "~8.1.0",
-        "ext-json": "*",
-        "laravel/framework": "^9.0"
-    },
-    "require-dev": {
-        "orchestra/testbench": "^7.0",
-        "phpunit/phpunit": "^9.0"
->>>>>>> 9c6255dd
     },
     "autoload": {
         "psr-4": {
