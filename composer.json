{
    "name": "tightenco/ziggy",
    "description": "Use your Laravel named routes in JavaScript.",
    "keywords": ["laravel", "routes", "javascript", "ziggy"],
    "homepage": "https://github.com/tighten/ziggy",
    "license": "MIT",
    "authors": [
        {
            "name": "Daniel Coulbourne",
            "email": "daniel@tighten.co"
        },
        {
            "name": "Jake Bathman",
            "email": "jake@tighten.co"
        },
        {
            "name": "Jacob Baker-Kretzmar",
            "email": "jacob@tighten.co"
        }
    ],
    "require": {
<<<<<<< HEAD
        "php": "~8.1.0",
        "laravel/framework": "^9.0"
    },
    "require-dev": {
        "orchestra/testbench": "^7.0",
        "phpunit/phpunit": "^9.0"
=======
        "ext-json": "*",
        "laravel/framework": ">=5.4@dev"
    },
    "require-dev": {
        "orchestra/testbench": "^3.0 || ^4.0 || ^5.0 || ^6.0 || ^7.0 || ^8.0",
        "phpunit/phpunit": "^6.0 || ^7.0 || ^8.0 || ^9.0"
>>>>>>> cb47272e
    },
    "autoload": {
        "psr-4": {
            "Tighten\\Ziggy\\": "src/"
        }
    },
    "autoload-dev": {
        "psr-4": {
            "Tests\\": "tests/"
        }
    },
    "extra": {
        "laravel": {
            "providers": [
                "Tighten\\Ziggy\\ZiggyServiceProvider"
            ]
        }
    },
    "config": {
<<<<<<< HEAD
        "optimize-autoloader": true,
        "preferred-install": "dist",
        "sort-packages": true
=======
        "allow-plugins": {
            "kylekatarnls/update-helper": true
        }
>>>>>>> cb47272e
    },
    "minimum-stability": "dev",
    "prefer-stable": true
}<|MERGE_RESOLUTION|>--- conflicted
+++ resolved
@@ -19,21 +19,13 @@
         }
     ],
     "require": {
-<<<<<<< HEAD
         "php": "~8.1.0",
+        "ext-json": "*",
         "laravel/framework": "^9.0"
     },
     "require-dev": {
         "orchestra/testbench": "^7.0",
         "phpunit/phpunit": "^9.0"
-=======
-        "ext-json": "*",
-        "laravel/framework": ">=5.4@dev"
-    },
-    "require-dev": {
-        "orchestra/testbench": "^3.0 || ^4.0 || ^5.0 || ^6.0 || ^7.0 || ^8.0",
-        "phpunit/phpunit": "^6.0 || ^7.0 || ^8.0 || ^9.0"
->>>>>>> cb47272e
     },
     "autoload": {
         "psr-4": {
@@ -53,15 +45,11 @@
         }
     },
     "config": {
-<<<<<<< HEAD
         "optimize-autoloader": true,
-        "preferred-install": "dist",
-        "sort-packages": true
-=======
+        "sort-packages": true,
         "allow-plugins": {
             "kylekatarnls/update-helper": true
         }
->>>>>>> cb47272e
     },
     "minimum-stability": "dev",
     "prefer-stable": true
