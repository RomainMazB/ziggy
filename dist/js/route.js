--- conflicted
+++ resolved
@@ -245,13 +245,6 @@
             defaultParameter = _this2.ziggy.defaultParameters[keyName]; // If a default parameter exists, and a value wasn't
         // provided for it manually, use the default value
 
-<<<<<<< HEAD
-            if (name) {
-                var pattern = new RegExp('^' + name.replace('*', '.*').replace('.', '\.') + '$', 'i');
-                return pattern.test(currentRoute);
-            }
-=======
->>>>>>> b1f5c5f3
 
         if (defaultParameter && !_this2.urlParams[keyName]) {
           delete _this2.urlParams[keyName];
@@ -331,7 +324,7 @@
       })[0];
 
       if (name) {
-        var pattern = new RegExp(name.replace('*', '.*').replace('.', '\.'), 'i');
+        var pattern = new RegExp('^' + name.replace('*', '.*').replace('.', '\.') + '$', 'i');
         return pattern.test(currentRoute);
       }
 
