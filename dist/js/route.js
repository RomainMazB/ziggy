--- conflicted
+++ resolved
@@ -105,11 +105,7 @@
         _this.queryParams = _this.normalizeParams(params);
         _this.absolute = absolute === undefined ? true : absolute;
         _this.domain = _this.constructDomain();
-<<<<<<< HEAD
         _this.uri = namedRoutes[_this.name].uri.replace(/^\//, '');
-=======
-        _this.url = Ziggy.namedRoutes[_this.name].uri.replace(/^\//, '');
->>>>>>> 871af108
         return _this;
     }
 
@@ -128,11 +124,7 @@
         value: function constructDomain() {
             if (this.name === undefined) {
                 throw new Error('Ziggy Error: You must provide a route name');
-<<<<<<< HEAD
             } else if (namedRoutes[this.name] === undefined) {
-=======
-            } else if (Ziggy.namedRoutes[this.name] === undefined) {
->>>>>>> 871af108
                 throw new Error('Ziggy Error: route \'' + this.name + '\' is not found in the route list');
             } else if (!this.absolute) {
                 return '/';
