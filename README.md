![Ziggy - Use your Laravel routes in JavaScript](https://raw.githubusercontent.com/tighten/ziggy/main/ziggy-banner.png)

# Ziggy – Use your Laravel routes in JavaScript

[![GitHub Actions Status](https://img.shields.io/github/actions/workflow/status/tighten/ziggy/test.yml?branch=main&style=flat)](https://github.com/tighten/ziggy/actions?query=workflow:Tests+branch:main)
[![Latest Version on Packagist](https://img.shields.io/packagist/v/tightenco/ziggy.svg?style=flat)](https://packagist.org/packages/tightenco/ziggy)
[![Downloads on Packagist](https://img.shields.io/packagist/dt/tightenco/ziggy.svg?style=flat)](https://packagist.org/packages/tightenco/ziggy)
[![Latest Version on NPM](https://img.shields.io/npm/v/ziggy-js.svg?style=flat)](https://npmjs.com/package/ziggy-js)
[![Downloads on NPM](https://img.shields.io/npm/dt/ziggy-js.svg?style=flat)](https://npmjs.com/package/ziggy-js)

Ziggy provides a JavaScript `route()` function that works like Laravel's, making it a breeze to use your named Laravel routes in JavaScript.

- [**Installation**](#installation)
- [**Usage**](#usage)
    - [`route()` function](#route-function)
    - [`Router` class](#router-class)
    - [Route-model binding](#route-model-binding)
    - [TypeScript](#typescript)
- [**JavaScript frameworks**](#javascript-frameworks)
    - [Generating and importing Ziggy's configuration](#generating-and-importing-ziggys-configuration)
    - [Importing the `route()` function](#importing-the-route-function)
    - [Vue](#vue)
    - [React](#react)
    - [SPAs or separate repos](#spas-or-separate-repos)
- [**Filtering Routes**](#filtering-routes)
    - [Including/excluding routes](#includingexcluding-routes)
    - [Filtering with groups](#filtering-with-groups)
- [**Other**](#other)
- [**Contributing**](#contributing)

## Installation

Install Ziggy in your Laravel app with Composer:

```bash
composer require tightenco/ziggy
```

Add the `@routes` Blade directive to your main layout (_before_ your application's JavaScript), and the `route()` helper function will be available globally!

> By default, the output of the `@routes` Blade directive includes a list of all your application's routes and their parameters. This route list is included in the HTML of the page and can be viewed by end users. To configure which routes are included in this list, or to show and hide different routes on different pages, see [Filtering Routes](#filtering-routes).

## Usage

### `route()` function

Ziggy's `route()` function works like [Laravel's `route()` helper](https://laravel.com/docs/10.x/helpers#method-route)—you can pass it the name of a route, and the parameters you want to pass to the route, and it will generate a URL.

#### Basic usage

```php
Route::get('posts', fn (Request $request) => /* ... */)->name('posts.index');
```

```js
route('posts.index'); // 'https://ziggy.test/posts'
```

#### Parameters

```php
Route::get('posts/{post}', fn (Post $post) => /* ... */)->name('posts.show');
```

```js
route('posts.show', 1);           // 'https://ziggy.test/posts/1'
route('posts.show', [1]);         // 'https://ziggy.test/posts/1'
route('posts.show', { post: 1 }); // 'https://ziggy.test/posts/1'
```

#### Multiple parameters

```php
Route::get('venues/{venue}/events/{event}', fn (Venue $venue, Event $event) => /* ... */)
    ->name('venues.events.show');
```

```js
route('venues.events.show', [1, 2]);                 // 'https://ziggy.test/venues/1/events/2'
route('venues.events.show', { venue: 1, event: 2 }); // 'https://ziggy.test/venues/1/events/2'
```

#### Query parameters

Ziggy adds arguments that don't match any named route parameters as query parameters:

```php
Route::get('venues/{venue}/events/{event}', fn (Venue $venue, Event $event) => /* ... */)
    ->name('venues.events.show');
```

```js
route('venues.events.show', {
    venue: 1,
    event: 2,
    page: 5,
    count: 10,
});
// 'https://ziggy.test/venues/1/events/2?page=5&count=10'
```

If you need to pass a query parameter with the same name as a route parameter, nest it under the special `_query` key:

```js
route('venues.events.show', {
    venue: 1,
    event: 2,
    _query: {
        event: 3,
        page: 5,
    },
});
// 'https://ziggy.test/venues/1/events/2?event=3&page=5'
```

Like Laravel, Ziggy automatically encodes boolean query parameters as integers in the query string:

```js
route('venues.events.show', {
    venue: 1,
    event: 2,
    _query: {
        draft: false,
        overdue: true,
    },
});
// 'https://ziggy.test/venues/1/events/2?draft=0&overdue=1'
```

#### Default parameter values

Ziggy supports default route parameter values ([Laravel docs](https://laravel.com/docs/urls#default-values)).

```php
Route::get('{locale}/posts/{post}', fn (Post $post) => /* ... */)->name('posts.show');
```

```php
// app/Http/Middleware/SetLocale.php

URL::defaults(['locale' => $request->user()->locale ?? 'de']);
```

```js
route('posts.show', 1); // 'https://ziggy.test/de/posts/1'
```

#### Examples

HTTP request with `axios`:

```js
const post = { id: 1, title: 'Ziggy Stardust' };

return axios.get(route('posts.show', post)).then((response) => response.data);
```

### `Router` class

Calling Ziggy's `route()` function with no arguments will return an instance of its JavaScript `Router` class, which has some other useful properties and methods.

#### Check the current route: `route().current()`

```js
// Laravel route called 'events.index' with URI '/events'
// Current window URL is https://ziggy.test/events

route().current();               // 'events.index'
route().current('events.index'); // true
route().current('events.*');     // true
route().current('events.show');  // false
```

`route().current()` optionally accepts parameters as its second argument, and will check that their values also match in the current URL:

```js
// Laravel route called 'venues.events.show' with URI '/venues/{venue}/events/{event}'
// Current window URL is https://myapp.com/venues/1/events/2?hosts=all

route().current('venues.events.show', { venue: 1 });           // true
route().current('venues.events.show', { venue: 1, event: 2 }); // true
route().current('venues.events.show', { hosts: 'all' });       // true
route().current('venues.events.show', { venue: 6 });           // false
```

#### Check if a route exists: `route().has()`

```js
// Laravel app has only one named route, 'home'

route().has('home');   // true
route().has('orders'); // false
```

#### Retrieve the current route params: `route().params`

```js
// Laravel route called 'venues.events.show' with URI '/venues/{venue}/events/{event}'
// Current window URL is https://myapp.com/venues/1/events/2?hosts=all

route().params; // { venue: '1', event: '2', hosts: 'all' }
```

> Note: parameter values retrieved with `route().params` will always be returned as strings.

### Route-model binding

Ziggy supports Laravel's [route-model binding](https://laravel.com/docs/routing#route-model-binding), and can even recognize custom route key names. If you pass `route()` a JavaScript object as a route parameter, Ziggy will use the registered route-model binding keys for that route to find the correct parameter value inside the object. If no route-model binding keys are explicitly registered for a parameter, Ziggy will use the object's `id` key.

```php
// app/Models/Post.php

class Post extends Model
{
    public function getRouteKeyName()
    {
        return 'slug';
    }
}
```

```php
Route::get('blog/{post}', function (Post $post) {
    return view('posts.show', ['post' => $post]);
})->name('posts.show');
```

```js
const post = {
    id: 3,
    title: 'Introducing Ziggy v1',
    slug: 'introducing-ziggy-v1',
    date: '2020-10-23T20:59:24.359278Z',
};

// Ziggy knows that this route uses the 'slug' route-model binding key:

route('posts.show', post); // 'https://ziggy.test/blog/introducing-ziggy-v1'
```

Ziggy also supports [custom keys](https://laravel.com/docs/routing#customizing-the-key) for scoped bindings declared directly in a route definition:

```php
Route::get('authors/{author}/photos/{photo:uuid}', fn (Author $author, Photo $photo) => /* ... */)
    ->name('authors.photos.show');
```

```js
const photo = {
    uuid: '714b19e8-ac5e-4dab-99ba-34dc6fdd24a5',
    filename: 'sunset.jpg',
}

route('authors.photos.show', [{ id: 1, name: 'Ansel' }, photo]);
// 'https://ziggy.test/authors/1/photos/714b19e8-ac5e-4dab-99ba-34dc6fdd24a5'
```

### TypeScript

Ziggy includes TypeScript type definitions, and an Artisan command that can generate additional type definitions to enable route name and parameter autocompletion.

To generate route types, run the `ziggy:generate` command with the `--types` or `--types-only` option:

```bash
php artisan ziggy:generate --types
```

To make your IDE aware that Ziggy's `route()` helper is available globally, and to type it correctly, add a declaration like this in a `.d.ts` file somewhere in your project:

```ts
import { route as routeFn } from 'ziggy-js';

declare global {
    var route: typeof routeFn;
}
```

If you don't have Ziggy's NPM package installed, add the following to your `jsconfig.json` or `tsconfig.json` to load Ziggy's types from your vendor directory:

```json
{
    "compilerOptions": {
        "paths": {
            "ziggy-js": ["./vendor/tightenco/ziggy"]
        }
    }
}
```

## JavaScript frameworks

> [!NOTE]
> Many applications don't need the additional setup described here—the `@routes` Blade directive makes Ziggy's `route()` function and config available globally, including within bundled JavaScript files.

If you are not using the `@routes` Blade directive, you can import Ziggy's `route()` function and configuration directly into JavaScript/TypeScript files.

### Generating and importing Ziggy's configuration

Ziggy provides an Artisan command to output its config and routes to a file:

```bash
php artisan ziggy:generate
```

This command places your configuration in `resources/js/ziggy.js` by default, but you can customize this path by passing an argument to the Artisan command or setting the `ziggy.output.path` config value.

The file `ziggy:generate` creates looks something like this:

```js
// resources/js/ziggy.js

const Ziggy = {
    url: 'https://ziggy.test',
    port: null,
    routes: {
        home: {
            uri: '/',
            methods: [ 'GET', 'HEAD'],
            domain: null,
        },
        login: {
            uri: 'login',
            methods: ['GET', 'HEAD'],
            domain: null,
        },
    },
};

export { Ziggy };
```

### Importing the `route()` function

You can import Ziggy like any other JavaScript library. Without the `@routes` Blade directive Ziggy's config is not available globally, so it must be passed to the `route()` function manually:

```js
<<<<<<< HEAD
import { route } from '../../vendor/tightenco/ziggy/dist';
=======
import route from '../../vendor/tightenco/ziggy';
>>>>>>> 0b34dcc0
import { Ziggy } from './ziggy.js';

route('home', undefined, undefined, Ziggy);
```

To simplify importing the `route()` function, you can create an alias to the vendor path:

```js
// vite.config.js

export default defineConfig({
    resolve: {
        alias: {
<<<<<<< HEAD
            'ziggy-js': 'vendor/tightenco/ziggy/dist',
=======
            'ziggy-js': path.resolve('vendor/tightenco/ziggy'),
            // 'vendor/tightenco/ziggy/dist/vue.es.js' if using the Vue plugin
>>>>>>> 0b34dcc0
        },
    },
});
```

Now your imports can be shortened to:

```js
import { route } from 'ziggy-js';
```

### Vue

Ziggy includes a Vue plugin to make it easy to use the `route()` helper throughout your Vue app:

```js
import { createApp } from 'vue';
import { ZiggyVue } from 'ziggy-js';
import App from './App.vue';

createApp(App).use(ZiggyVue);
```

Now you can use the `route()` function anywhere in your Vue components and templates:

```vue
<a class="nav-link" :href="route('home')">Home</a>
```

If you are not using the `@routes` Blade directive, import Ziggy's configuration too and pass it to `.use()`:

```js
import { createApp } from 'vue';
import { ZiggyVue } from 'ziggy-js';
import { Ziggy } from './ziggy.js';
import App from './App.vue';

createApp(App).use(ZiggyVue, Ziggy);
```

<<<<<<< HEAD
=======
If you use the Vue plugin with the `ziggy-js` import alias shown above, make sure to update the alias to `'vendor/tightenco/ziggy/dist/vue.es.js'`.

>>>>>>> 0b34dcc0
### React

Ziggy includes a `useRoute()` hook to make it easy to use the `route()` helper in your React app:

```jsx
import React from 'react';
import { useRoute } from 'ziggy-js';

export default function PostsLink() {
    const route = useRoute();

    return <a href={route('posts.index')}>Posts</a>;
}
```

If you are not using the `@routes` Blade directive, import Ziggy's configuration too and pass it to `useRoute()`:

```jsx
import React from 'react';
import { useRoute } from 'ziggy-js';
import { Ziggy } from './ziggy.js';

export default function PostsLink() {
    const route = useRoute(Ziggy);

    return <a href={route('posts.index')}>Posts</a>;
}
```

You can also make the `Ziggy` config object available globally, so you can call `useRoute()` without passing Ziggy's configuration to it every time:

```js
// app.js
import { Ziggy } from './ziggy.js';
globalThis.Ziggy = Ziggy;
```

### SPAs or separate repos

Ziggy's `route()` function is available as an NPM package, for use in JavaScript projects managed separately from their Laravel backend (i.e. without Composer or a `vendor` directory). You can install the NPM package with `npm install ziggy-js`.

To make your routes available on the frontend for this function to use, you can either run `php artisan ziggy:generate` and add the generated config file to your frontend project, or you can return Ziggy's config as JSON from an endpoint in your Laravel API (see [Retrieving Ziggy's config from an API endpoint](#retrieving-ziggys-routes-from-an-api-endpoint) below for an example of how to set this up).

## Filtering Routes

Ziggy supports filtering the list of routes it outputs, which is useful if you have certain routes that you don't want to be included and visible in your HTML source.

> [!IMPORTANT]
> Hiding routes from Ziggy's output is not a replacement for thorough authentication and authorization. Routes that should not be accessibly publicly should be protected by authentication whether they're filtered out of Ziggy's output or not.

### Including/excluding routes

To set up route filtering, create a config file in your Laravel app at `config/ziggy.php` and add **either** an `only` or `except` key containing an array of route name patterns.

> Note: You have to choose one or the other. Setting both `only` and `except` will disable filtering altogether and return all named routes.

```php
// config/ziggy.php

return [
    'only' => ['home', 'posts.index', 'posts.show'],
];
```

You can use asterisks as wildcards in route filters. In the example below, `admin.*` will exclude routes named `admin.login`, `admin.register`, etc.:

```php
// config/ziggy.php

return [
    'except' => ['_debugbar.*', 'horizon.*', 'admin.*'],
];
```

### Filtering with groups

You can also define groups of routes that you want make available in different places in your app, using a `groups` key in your config file:

```php
// config/ziggy.php

return [
    'groups' => [
        'admin' => ['admin.*', 'users.*'],
        'author' => ['posts.*'],
    ],
];
```

Then, you can expose a specific group by passing the group name into the `@routes` Blade directive:

```blade
{{-- authors.blade.php --}}

@routes('author')
```

To expose multiple groups you can pass an array of group names:

```blade
{{-- admin.blade.php --}}

@routes(['admin', 'author'])
```

> Note: Passing group names to the `@routes` directive will always take precedence over your other `only` or `except` settings.

## Other

### TLS/SSL termination and trusted proxies

<!-- Or: What to do if your app is served over `https` but Ziggy's `route()` helper generates `http` URLs -->

If your application is using [TLS/SSL termination](https://en.wikipedia.org/wiki/TLS_termination_proxy) or is behind a load balancer or proxy, or if it's hosted on a service that is, Ziggy may generate URLs with a scheme of `http` instead of `https`, even if your app URL uses `https`. To fix this, set up your Laravel app's trusted proxies according to the documentation on [Configuring Trusted Proxies](https://laravel.com/docs/requests#configuring-trusted-proxies).

### Using `@routes` with a Content Security Policy

A [Content Security Policy](https://developer.mozilla.org/en-US/docs/Web/HTTP/CSP) (CSP) may block inline scripts, including those output by Ziggy's `@routes` Blade directive. If you have a CSP and are using a nonce to flag safe inline scripts, you can pass the nonce to the `@routes` directive and it will be added to Ziggy's script tag:

```php
@routes(nonce: 'your-nonce-here')
```

### Disabling the `route()` helper

If you only want to use the `@routes` directive to make Ziggy's configuration available in JavaScript, but don't need the `route()` helper function, set the `ziggy.skip-route-function` config to `true`.

### Retrieving Ziggy's config from an API endpoint

If you need to retrieve Ziggy's config from your Laravel backend over the network, you can create a route that looks something like this:

```php
// routes/api.php

use Tighten\Ziggy\Ziggy;

Route::get('api/ziggy', fn () => response()->json(new Ziggy));
```

### Re-generating the routes file when your app routes change

If you are generating your Ziggy config as a file by running `php artisan ziggy:generate`, you may want to re-run that command when your app's route files change. The example below is a Laravel Mix plugin, but similar functionality could be achieved without Mix. Huge thanks to [Nuno Rodrigues](https://github.com/nacr) for [the idea and a sample implementation](https://github.com/tighten/ziggy/issues/321#issuecomment-689150082). See [#655 for a Vite example](https://github.com/tighten/ziggy/pull/655/files#diff-4aeb78f813e14842fcf95bdace9ced23b8a6eed60b23c165eaa52e8db2f97b61).

<details>
<summary>Laravel Mix plugin example</summary>
<p></p>

```js
const mix = require('laravel-mix');
const { exec } = require('child_process');

mix.extend('ziggy', new class {
    register(config = {}) {
        this.watch = config.watch ?? ['routes/**/*.php'];
        this.path = config.path ?? '';
        this.enabled = config.enabled ?? !Mix.inProduction();
    }

    boot() {
        if (!this.enabled) return;

        const command = () => exec(
            `php artisan ziggy:generate ${this.path}`,
            (error, stdout, stderr) => console.log(stdout)
        );

        command();

        if (Mix.isWatching() && this.watch) {
            ((require('chokidar')).watch(this.watch))
                .on('change', (path) => {
                    console.log(`${path} changed...`);
                    command();
                });
        };
    }
}());

mix.js('resources/js/app.js', 'public/js')
    .postCss('resources/css/app.css', 'public/css', [])
    .ziggy();
```
</details>

## Contributing

To get started contributing to Ziggy, check out [the contribution guide](CONTRIBUTING.md).

## Credits

- [Daniel Coulbourne](https://twitter.com/DCoulbourne)
- [Jake Bathman](https://twitter.com/jakebathman)
- [Matt Stauffer](https://twitter.com/stauffermatt)
- [Jacob Baker-Kretzmar](https://twitter.com/bakerkretzmar)
- [All contributors](https://github.com/tighten/ziggy/contributors)

Thanks to [Caleb Porzio](http://twitter.com/calebporzio), [Adam Wathan](http://twitter.com/adamwathan), and [Jeffrey Way](http://twitter.com/jeffrey_way) for help solidifying the idea.

## Security

Please review our [security policy](../../security/policy) on how to report security vulnerabilities.

## License

Ziggy is open-source software released under the MIT license. See [LICENSE](LICENSE) for more information.<|MERGE_RESOLUTION|>--- conflicted
+++ resolved
@@ -334,11 +334,7 @@
 You can import Ziggy like any other JavaScript library. Without the `@routes` Blade directive Ziggy's config is not available globally, so it must be passed to the `route()` function manually:
 
 ```js
-<<<<<<< HEAD
-import { route } from '../../vendor/tightenco/ziggy/dist';
-=======
-import route from '../../vendor/tightenco/ziggy';
->>>>>>> 0b34dcc0
+import { route } from '../../vendor/tightenco/ziggy';
 import { Ziggy } from './ziggy.js';
 
 route('home', undefined, undefined, Ziggy);
@@ -352,12 +348,7 @@
 export default defineConfig({
     resolve: {
         alias: {
-<<<<<<< HEAD
-            'ziggy-js': 'vendor/tightenco/ziggy/dist',
-=======
             'ziggy-js': path.resolve('vendor/tightenco/ziggy'),
-            // 'vendor/tightenco/ziggy/dist/vue.es.js' if using the Vue plugin
->>>>>>> 0b34dcc0
         },
     },
 });
@@ -398,11 +389,6 @@
 createApp(App).use(ZiggyVue, Ziggy);
 ```
 
-<<<<<<< HEAD
-=======
-If you use the Vue plugin with the `ziggy-js` import alias shown above, make sure to update the alias to `'vendor/tightenco/ziggy/dist/vue.es.js'`.
-
->>>>>>> 0b34dcc0
 ### React
 
 Ziggy includes a `useRoute()` hook to make it easy to use the `route()` helper in your React app:
