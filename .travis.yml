language: php
php:
<<<<<<< HEAD
=======
  - '7.2'
>>>>>>> b1f5c5f3
  - '7.3'
git:
  depth: 10
install: 
  - composer install --no-interaction --no-suggest
  - . $HOME/.nvm/nvm.sh
  - nvm install stable
  - nvm use stable
  - npm ci
script:
  - phpunit
  - npm run build
  - npm test
cache:
  directories:
  - $HOME/.composer/cache<|MERGE_RESOLUTION|>--- conflicted
+++ resolved
@@ -1,9 +1,6 @@
 language: php
 php:
-<<<<<<< HEAD
-=======
   - '7.2'
->>>>>>> b1f5c5f3
   - '7.3'
 git:
   depth: 10
